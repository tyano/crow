(defproject crow "2.0-SNAPSHOT"
  :description "Crow is a library for collaborating with distributed services implemented by Clojure."
  :url "http://example.com/FIXME"
  :license {:name "Eclipse Public License"
            :url "http://www.eclipse.org/legal/epl-v10.html"}
  :dependencies [[org.clojure/clojure "1.9.0-RC1"]
                 [async-connect "0.1.0-SNAPSHOT"]
                 [clojure-msgpack "1.2.1"]
                 [clj-time "0.14.0"]
                 [org.clojure/core.async "0.3.443"]
                 [org.clojure/tools.logging "0.4.0"]
                 [slingshot "0.12.2"]
                 [com.shelf/messagepack-framedecoder "1.0-SNAPSHOT"]
                 [ns-tracker "0.3.1"]
                 [clj-http "3.7.0"]
                 [integrant "0.6.1"]
                 [org.clojure/test.check "0.9.0"]]
  :plugins [[lein-midje "3.2"]]
<<<<<<< HEAD
  :profiles {:dev {:dependencies [[midje "1.8.3"]
                                  [ch.qos.logback/logback-classic "1.1.7"]]
=======
  :profiles {:dev {:dependencies [[midje "1.9.0-alpha6"]
                                  [ch.qos.logback/logback-classic "1.2.3"]]
>>>>>>> c21c00d1
                   :resource-paths ["resources-dev"]
                   :jvm-opts ["-Djava.net.preferIPv4Stack=true"]}
             :uberjar {:dependencies [[ch.qos.logback/logback-classic "1.2.3"]]
                       :resource-paths ["resources-release"]
                       :aot :all
                       :jvm-opts ["-Dclojure.compiler.direct-linking=true"]}}
  :aot [crow.registrar-source
        crow.registrar
        crow.protocol
        crow.discovery
        crow.marshaller
        crow.remote]
  :main crow.registrar)

(cemerick.pomegranate.aether/register-wagon-factory!
   "scp" #(let [c (resolve 'org.apache.maven.wagon.providers.ssh.external.ScpExternalWagon)]
                      (clojure.lang.Reflector/invokeConstructor c (into-array []))))<|MERGE_RESOLUTION|>--- conflicted
+++ resolved
@@ -16,13 +16,8 @@
                  [integrant "0.6.1"]
                  [org.clojure/test.check "0.9.0"]]
   :plugins [[lein-midje "3.2"]]
-<<<<<<< HEAD
-  :profiles {:dev {:dependencies [[midje "1.8.3"]
-                                  [ch.qos.logback/logback-classic "1.1.7"]]
-=======
   :profiles {:dev {:dependencies [[midje "1.9.0-alpha6"]
                                   [ch.qos.logback/logback-classic "1.2.3"]]
->>>>>>> c21c00d1
                    :resource-paths ["resources-dev"]
                    :jvm-opts ["-Djava.net.preferIPv4Stack=true"]}
              :uberjar {:dependencies [[ch.qos.logback/logback-classic "1.2.3"]]
